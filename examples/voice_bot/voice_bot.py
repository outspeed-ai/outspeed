--- conflicted
+++ resolved
@@ -12,31 +12,7 @@
 
     async def setup(self) -> None:
         """
-<<<<<<< HEAD
-        Initialize the VoiceBot.
-
-        This method is called when the app starts. It should be used to set up
-        services, load models, and perform any necessary initialization.
-        """
-        pass
-
-    @sp.streaming_endpoint()
-    async def run(self, audio_input_queue: sp.AudioStream, text_input_queue: sp.TextStream):
-        """
-        Handle the main processing loop for the VoiceBot.
-
-        This method is called for each new connection request. It sets up and
-        runs the various AI services in a pipeline to process audio input and
-        generate audio output.
-
-        Args:
-            audio_input_queue (sp.AudioStream): The input stream of audio data.
-
-        Returns:
-            sp.AudioStream: The output stream of generated audio responses.
-=======
         This method is called when the app starts. It should be used to set up services, load models, and perform any necessary initialization.
->>>>>>> e116adf4
         """
         self.deepgram_node = sp.DeepgramSTT()
         self.llm_node = sp.GroqLLM(
