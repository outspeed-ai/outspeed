import asyncio
import logging
import os
import traceback
from typing import Any, Callable, Optional, Type

from dotenv import load_dotenv

from outspeed._realtime_function import RealtimeFunction
from outspeed.server import RealtimeServer


def App(dotenv_path: Optional[str] = ".env") -> Callable[[Type], Callable[..., "RealtimeApp"]]:
    """
    Decorator factory for creating a RealtimeApp.

    Args:
        dotenv_path (str | None): The path to the .env file to load variables from. Defaults to ".env".

    Returns:
        A decorator function that wraps a user-defined class.
    """

    if dotenv_path and os.path.exists(dotenv_path):
        logging.info(f"Loading variables from {dotenv_path} file...")
        load_dotenv(dotenv_path=dotenv_path, override=True)

    def wrapper(user_cls: Type) -> Callable[..., "RealtimeApp"]:
        def construct(*args: Any, **kwargs: Any) -> "RealtimeApp":
            return RealtimeApp(user_cls=user_cls, *args, **kwargs)

        return construct

    return wrapper


class RealtimeApp:
    """
    Main application class for the Realtime framework.
    """

    functions: list = []  # List to store realtime functions (currently unused)

    def __init__(self, user_cls: Type, *args: Any, **kwargs: Any):
        """
        Initialize the RealtimeApp.

        Args:
            user_cls: The user-defined class to be wrapped.
            *args: Variable length argument list.
            **kwargs: Arbitrary keyword arguments.
        """
        self._user_cls: Type = user_cls
        self._user_cls_instance: Any = self._user_cls(*args, **kwargs)

    def __getattr__(self, k: str) -> Any:
        """
        Attribute lookup method.

        Args:
            k: The name of the attribute to look up.

        Returns:
            The value of the attribute.

        Raises:
            AttributeError: If the attribute is not found.
        """
        if hasattr(self, k):
            return getattr(self, k)
        elif hasattr(self._user_cls_instance, k):
            return getattr(self._user_cls_instance, k)
        else:
            raise AttributeError(k)

    def start(self) -> None:
        """
        Start the Realtime application.

        This method sets up the event loop, runs the setup, main loop, and teardown methods
        of the user-defined class, and handles the RealtimeServer.
        """
        try:
            loop = asyncio.get_event_loop()
        except RuntimeError:
            loop = asyncio.new_event_loop()

        rt_functions = RealtimeFunction.get_realtime_functions_from_class(self._user_cls_instance)
        if len(rt_functions) > 1:
            raise RuntimeError("More than one realtime function found in the user class.")
        try:
            # Run setup
            loop.run_until_complete(self._user_cls_instance.setup())

            # Run main loop and RealtimeServer concurrently
            if len(rt_functions) == 1:
                rt_func = list(rt_functions.values())[0]
                loop.run_until_complete(asyncio.gather(RealtimeServer().start(), rt_func(self._user_cls_instance)))
            else:
                loop.run_until_complete(asyncio.gather(RealtimeServer().start()))
        except asyncio.CancelledError:
            pass
        except Exception as e:
            logging.error(f"Error in RealtimeApp: {e}")
<<<<<<< HEAD
=======
            logging.error(traceback.format_exc())
>>>>>>> e116adf4
        except KeyboardInterrupt:
            logging.error("RealtimeApp was interrupted by the user")
        finally:
            # Run teardown
            try:
                loop.run_until_complete(RealtimeServer().shutdown())
            except Exception as e:
                pass
            try:
                loop.run_until_complete(self._user_cls_instance.teardown())
            except Exception as e:
                pass

            # Forcefully exit the program
            os._exit(1)<|MERGE_RESOLUTION|>--- conflicted
+++ resolved
@@ -102,10 +102,7 @@
             pass
         except Exception as e:
             logging.error(f"Error in RealtimeApp: {e}")
-<<<<<<< HEAD
-=======
             logging.error(traceback.format_exc())
->>>>>>> e116adf4
         except KeyboardInterrupt:
             logging.error("RealtimeApp was interrupted by the user")
         finally:
