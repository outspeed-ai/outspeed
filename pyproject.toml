[tool.poetry]
name = "outspeed"
<<<<<<< HEAD
version = "0.1.153"
=======
version = "0.1.154"
>>>>>>> bd21c891
description = ""
authors = ["Outspeed <contact@outspeed.ai>"]
readme = "README.md"
packages = [{ include = "outspeed" }]

[tool.poetry.dependencies] # main dependency group
aiohttp = "^3.9.5"
realtime-aioice = "^0.9.0"
aiortc = "^1.8.0"
click = "^8.1.7"
dill = "^0.3.8"
fastapi = "^0.110.2"
python = ">=3.9 <4.0"
requests = "^2.31.0"
setuptools = "^69.5.1"
uvicorn = "^0.29.0"
websockets = "^12.0"
python-multipart = "^0.0.9"
urllib3 = "<2.0"
azure-cognitiveservices-speech = "^1.37.0"
openai = "^1.35.10"
pillow = "^10.3.0"
numpy = "^1.26.4"
scipy = "^1.13.1"
pyloudnorm = "^0.1.1"
pydub = "^0.25.1"
google-generativeai = "^0.7.0"

fal-client = { version = "^0.4.0", optional = true }
elevenlabs = { version = "^1.2.0", optional = true }
fireworks-ai = { version = "^0.14.0", optional = true }
opencv-python-headless = { version = "^4.10.0.82", optional = true }
google-cloud-vision = { version = "^3.7.2", optional = true }
torch = { version = "^2.2.0", optional = true }
torchaudio = { version = "^2.2.0", optional = true }
torchvision = { version = "^0.17.0", optional = true }
silero-vad = { version = "^5.1", optional = true }
dacite = "^1.8.1"
python-dotenv = "^1.0.1"
coloredlogs = "^15.0.1"
llama-index ="^0.11.17"

[tool.poetry.extras]
plugins = [
    "fal-client",
    "elevenlabs",
    "fireworks-ai",
    "opencv-python-headless",
    "google-cloud-vision",
]
silero = ["torch", "torchaudio", "torchvision", "silero-vad"]
all = [
    "fal-client",
    "elevenlabs",
    "fireworks-ai",
    "opencv-python-headless",
    "google-cloud-vision",
    "torch",
    "torchaudio",
    "torchvision",
    "silero-vad",
]

[tool.poetry.group.dev.dependencies]
aiohttp-middlewares = "^2.3.0"
matplotlib = "^3.8.4"
peakutils = "^1.3.4"
pytest = "^8.3.2"
pytest-asyncio = "^0.24.0"

[tool.pytest.ini_options]
addopts = "--cache-clear"
asyncio_mode = "auto"
asyncio_default_fixture_loop_scope = "function"
log_cli = true
log_cli_level = "DEBUG"
log_cli_format = "%(asctime)s [%(levelname)8s] %(message)s (%(filename)s:%(lineno)s)"
log_cli_date_format = "%Y-%m-%d %H:%M:%S"

[[tool.poetry.source]]
name = "pytorch-cpu"
url = "https://download.pytorch.org/whl/cpu"
priority = "explicit"

[tool.poetry.scripts]
outspeed = "outspeed.cli:cli"

[build-system]
requires = ["poetry-core"]
build-backend = "poetry.core.masonry.api"

[tool.ruff]
exclude = ['.venv', '.git', '__pycache__', 'proto', 'build']
line-length = 120
lint.ignore = ['E501', 'E741']
lint.select = ['E', 'F', 'W', 'I']

[tool.ruff.lint.per-file-ignores]
"*_test.py" = ['E712']

[tool.ruff.lint.isort]
combine-as-imports = true
known-first-party = ["outspeed"]
extra-standard-library = ["pytest"]<|MERGE_RESOLUTION|>--- conflicted
+++ resolved
@@ -1,10 +1,6 @@
 [tool.poetry]
 name = "outspeed"
-<<<<<<< HEAD
-version = "0.1.153"
-=======
 version = "0.1.154"
->>>>>>> bd21c891
 description = ""
 authors = ["Outspeed <contact@outspeed.ai>"]
 readme = "README.md"
