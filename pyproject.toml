[tool.poetry]
name = "outspeed"
<<<<<<< HEAD
version = "0.2.7"
=======
version = "0.2.10"
>>>>>>> e116adf4
description = ""
authors = ["Outspeed <contact@outspeed.ai>"]
readme = "README.md"
packages = [{ include = "outspeed" }]

[tool.poetry.dependencies] # main dependency group
aiohttp = "^3.9.5"
realtime-aioice = "^0.9.0"
aiortc = "^1.8.0"
click = "^8.1.7"
dill = "^0.3.8"
fastapi = "^0.110.2"
python = ">=3.9 <4.0"
requests = "^2.31.0"
setuptools = "^69.5.1"
uvicorn = "^0.29.0"
websockets = "^12.0"
python-multipart = "^0.0.9"
urllib3 = "<2.0"
azure-cognitiveservices-speech = "^1.37.0"
openai = "^1.35.10"
pillow = "^10.3.0"
numpy = "^1.26.4"
scipy = "^1.13.1"
pyloudnorm = "^0.1.1"
pydub = "^0.25.1"
google-generativeai = "^0.7.0"

fal-client = { version = "^0.4.0", optional = true }
elevenlabs = { version = "^1.2.0", optional = true }
fireworks-ai = { version = "^0.14.0", optional = true }
opencv-python-headless = { version = "^4.10.0.82", optional = true }
google-cloud-vision = { version = "^3.7.2", optional = true }
torch = { version = "^2.2.0", optional = true }
torchaudio = { version = "^2.2.0", optional = true }
torchvision = { version = "^0.17.0", optional = true }
silero-vad = { version = "^5.1", optional = true }
dacite = "^1.8.1"
python-dotenv = "^1.0.1"
coloredlogs = "^15.0.1"
llama-index ="^0.11.17"

[tool.poetry.extras]
plugins = [
    "fal-client",
    "elevenlabs",
    "fireworks-ai",
    "opencv-python-headless",
    "google-cloud-vision",
]
silero = ["torch", "torchaudio", "torchvision", "silero-vad"]
all = [
    "fal-client",
    "elevenlabs",
    "fireworks-ai",
    "opencv-python-headless",
    "google-cloud-vision",
    "torch",
    "torchaudio",
    "torchvision",
    "silero-vad",
]

[tool.poetry.group.dev.dependencies]
aiohttp-middlewares = "^2.3.0"
matplotlib = "^3.8.4"
peakutils = "^1.3.4"
pytest = "^8.3.2"
pytest-asyncio = "^0.24.0"

[tool.pytest.ini_options]
addopts = "--cache-clear"
asyncio_mode = "auto"
asyncio_default_fixture_loop_scope = "function"
log_cli = true
log_cli_level = "DEBUG"
log_cli_format = "[%(levelname)8s] %(message)s (%(filename)s:%(lineno)s)"
log_cli_date_format = "%Y-%m-%d %H:%M:%S"

[[tool.poetry.source]]
name = "pytorch-cpu"
url = "https://download.pytorch.org/whl/cpu"
priority = "explicit"

[tool.poetry.scripts]
outspeed = "outspeed.cli:cli"

[build-system]
requires = ["poetry-core"]
build-backend = "poetry.core.masonry.api"

[tool.ruff]
exclude = ['.venv', '.git', '__pycache__', 'proto', 'build']
line-length = 120
lint.ignore = ['E501', 'E741']
lint.select = ['E', 'F', 'W', 'I']

[tool.ruff.lint.per-file-ignores]
"*_test.py" = ['E712']

[tool.ruff.lint.isort]
combine-as-imports = true
known-first-party = ["outspeed"]
extra-standard-library = ["pytest"]<|MERGE_RESOLUTION|>--- conflicted
+++ resolved
@@ -1,10 +1,6 @@
 [tool.poetry]
 name = "outspeed"
-<<<<<<< HEAD
-version = "0.2.7"
-=======
 version = "0.2.10"
->>>>>>> e116adf4
 description = ""
 authors = ["Outspeed <contact@outspeed.ai>"]
 readme = "README.md"
