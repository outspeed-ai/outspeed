--- conflicted
+++ resolved
@@ -40,11 +40,8 @@
 torchvision = { version = "^0.18.0", optional = true }
 silero-vad = { version = "^5.1", optional = true }
 dacite = "^1.8.1"
-<<<<<<< HEAD
 python-dotenv = "^1.0.1"
-=======
 coloredlogs = "^15.0.1"
->>>>>>> 27a9a98c
 
 [tool.poetry.extras]
 plugins = [
